--- conflicted
+++ resolved
@@ -311,13 +311,8 @@
         },
         {
             "type": "shell",
-<<<<<<< HEAD
-            "scripts": [
-                "{{template_dir}}/scripts/installers/validate-disk-space.sh"
-=======
             "scripts":[
                 "{{template_dir}}/scripts/installers/post-deployment.sh"
->>>>>>> 7fe98f79
             ],
             "environment_vars":[
                 "HELPER_SCRIPT_FOLDER={{user `helper_script_folder`}}",
