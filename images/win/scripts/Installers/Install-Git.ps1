--- conflicted
+++ resolved
@@ -36,18 +36,13 @@
 # Disable GCM machine-wide
 [Environment]::SetEnvironmentVariable("GCM_INTERACTIVE", "Never", [System.EnvironmentVariableTarget]::Machine)
 
-<<<<<<< HEAD
-=======
-Add-MachinePathItem "C:\Program Files\Git\bin"
-
 if (Test-IsWin16) {
-    $env:Path += ";$env:ProgramFiles\Git\usr\bin\"
+    $env:Path += ";$env:ProgramFiles\OpenSSH-Win64"
 }
 
 # Add well-known SSH host keys to ssh_known_hosts
 ssh-keyscan -t rsa github.com >> "C:\Program Files\Git\etc\ssh\ssh_known_hosts"
 ssh-keyscan -t rsa ssh.dev.azure.com >> "C:\Program Files\Git\etc\ssh\ssh_known_hosts"
 
->>>>>>> 7ecf8408
 Invoke-PesterTests -TestFile "Git" -TestName "Git"
 Invoke-PesterTests -TestFile "CLI.Tools" -TestName "Hub CLI"